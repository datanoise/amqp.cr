module AMQP::Protocol

  # 0      1         3             7                  size+7 size+8
  # +------+---------+-------------+  +------------+  +-----------+
  # | type | channel |     size    |  |  payload   |  | frame-end |
  # +------+---------+-------------+  +------------+  +-----------+
  #  octet   short         long         size octets       octet
  FRAME_HEADER_SIZE = 1 + 2 + 4 + 1

  class SoftError < Exception
  end

  class HardError < Exception
  end

  abstract class Method
    abstract def encode(io)
  end

  struct Decimal
    getter scale, value

    def initialize(@scale : UInt8, @value : Int32)
    end
  end

  alias Field = Nil |
                Bool |
                UInt8 |
                UInt16 |
                UInt32 |
                UInt64 |
                Int32 |
                Int64 |
                Float32 |
                Float64 |
                Decimal |
                String |
                Array(Field) |
                Array(UInt8) |
                Time |
                Hash(String, Field)

  alias Table = Hash(String, Field)

  struct Properties
    FLAG_CONTENT_TYPE     = 0x8000_u16
    FLAG_CONTENT_ENCODING = 0x4000_u16
    FLAG_HEADERS          = 0x2000_u16
    FLAG_DELIVERY_MODE    = 0x1000_u16
    FLAG_PRIORITY         = 0x0800_u16
    FLAG_CORRELATION_ID   = 0x0400_u16
    FLAG_REPLY_TO         = 0x0200_u16
    FLAG_EXPIRATION       = 0x0100_u16
    FLAG_MESSAGE_ID       = 0x0080_u16
    FLAG_TIMESTAMP        = 0x0040_u16
    FLAG_TYPE             = 0x0020_u16
    FLAG_USER_ID          = 0x0010_u16
    FLAG_APP_ID           = 0x0008_u16
    FLAG_RESERVED1        = 0x0004_u16

    property content_type
    property content_encoding
    property headers
    property delivery_mode
    property priority
    property correlation_id
    property reply_to
    property expiration
    property message_id
    property timestamp
    property type
    property user_id
    property app_id
    property reserved1

    def initialize(@content_type = "",
                   @content_encoding = "",
                   @headers = Protocol::Table.new,
                   @delivery_mode = 0_u8,
                   @priority = 0_u8,
                   @correlation_id = "",
                   @reply_to = "",
                   @expiration = "",
                   @message_id = "",
                   @timestamp = Time.new(0),
                   @type = "",
                   @user_id = "",
                   @app_id = "",
                   @reserved1 = "")
    end

    def decode(flags, io)
      if flags & FLAG_CONTENT_TYPE > 0
        content_type = io.read_shortstr
        raise ::IO::EOFError.new unless content_type
        @content_type = content_type
      end
      if flags & FLAG_CONTENT_ENCODING > 0
        content_encoding = io.read_shortstr
        raise ::IO::EOFError.new unless content_encoding
        @content_encoding = content_encoding
      end
      if flags & FLAG_HEADERS > 0
        headers = io.read_table
        raise ::IO::EOFError.new unless headers
        @headers = headers
      end
      if flags & FLAG_DELIVERY_MODE > 0
        delivery_mode = io.read_octet
        raise ::IO::EOFError.new unless delivery_mode
        @delivery_mode = delivery_mode
      end
      if flags & FLAG_PRIORITY > 0
        priority = io.read_octet
        raise ::IO::EOFError.new unless priority
        @priority = priority
      end
      if flags & FLAG_CORRELATION_ID > 0
        correlation_id = io.read_shortstr
        raise ::IO::EOFError.new unless correlation_id
        @correlation_id = correlation_id
      end
      if flags & FLAG_REPLY_TO > 0
        reply_to = io.read_shortstr
        raise ::IO::EOFError.new unless reply_to
        @reply_to = reply_to
      end
      if flags & FLAG_EXPIRATION > 0
        expiration = io.read_shortstr
        raise ::IO::EOFError.new unless expiration
        @expiration = expiration
      end
      if flags & FLAG_MESSAGE_ID > 0
        message_id = io.read_shortstr
        raise ::IO::EOFError.new unless message_id
        @message_id = message_id
      end
      if flags & FLAG_TIMESTAMP > 0
        timestamp = io.read_timestamp
        raise ::IO::EOFError.new unless timestamp
        @timestamp = timestamp
      end
      if flags & FLAG_TYPE > 0
        type = io.read_shortstr
        raise ::IO::EOFError.new unless type
        @type = type
      end
      if flags & FLAG_USER_ID > 0
        user_id = io.read_shortstr
        raise ::IO::EOFError.new unless user_id
        @user_id = user_id
      end
      if flags & FLAG_APP_ID > 0
        app_id = io.read_shortstr
        raise ::IO::EOFError.new unless app_id
        @app_id = app_id
      end
      if flags & FLAG_RESERVED1 > 0
        reserved1 = io.read_shortstr
        raise ::IO::EOFError.new unless reserved1
        @reserved1 = reserved1
      end
    end

    def encode(io)
      flags = 0_u16
      flags = flags | FLAG_CONTENT_TYPE     unless @content_type.empty?
      flags = flags | FLAG_CONTENT_ENCODING unless @content_encoding.empty?
      flags = flags | FLAG_HEADERS          unless @headers.empty?
      flags = flags | FLAG_DELIVERY_MODE    unless @delivery_mode == 0
      flags = flags | FLAG_PRIORITY         unless @priority == 0
      flags = flags | FLAG_CORRELATION_ID   unless @correlation_id.empty?
      flags = flags | FLAG_REPLY_TO         unless @reply_to.empty?
      flags = flags | FLAG_EXPIRATION       unless @expiration.empty?
      flags = flags | FLAG_MESSAGE_ID       unless @message_id.empty?
      flags = flags | FLAG_TIMESTAMP        unless @timestamp.ticks == 0
      flags = flags | FLAG_TYPE             unless @type.empty?
      flags = flags | FLAG_USER_ID          unless @user_id.empty?
      flags = flags | FLAG_APP_ID           unless @app_id.empty?
      flags = flags | FLAG_RESERVED1        unless @reserved1.empty?

      io.write_short(flags)

      io.write_shortstr(@content_type)     unless @content_type.empty?
      io.write_shortstr(@content_encoding) unless @content_encoding.empty?
      io.write_table(@headers)             unless @headers.empty?
      io.write_octet(@delivery_mode.to_u8) unless @delivery_mode == 0
      io.write_octet(@priority.to_u8)      unless @priority == 0
      io.write_shortstr(@correlation_id)   unless @correlation_id.empty?
      io.write_shortstr(@reply_to)         unless @reply_to.empty?
      io.write_shortstr(@expiration)       unless @expiration.empty?
      io.write_shortstr(@message_id)       unless @message_id.empty?
      io.write_timestamp(@timestamp)       unless @timestamp.ticks == 0
      io.write_shortstr(@type)             unless @type.empty?
      io.write_shortstr(@user_id)          unless @user_id.empty?
      io.write_shortstr(@app_id)           unless @app_id.empty?
      io.write_shortstr(@reserved1)        unless @reserved1.empty?
    end
  end

  abstract class Frame
    METHOD    = 1_u8
    HEADERS   = 2_u8
    BODY      = 3_u8
    HEARTBEAT = 8_u8
    FINAL_OCTET = 0xCE_u8

    @type : UInt8
    @channel : UInt16

    getter :type
    getter :channel

    def initialize
      @type = AMQP::Protocol::Method
      @channel = 0_u16
    end

    def encode(io)
      io.write_octet(@type)
      io.write_short(@channel)
      payload = get_payload()
      io.write_long(payload.size.to_u32)
      io.write(payload)
      io.write_octet(FINAL_OCTET)
      io.flush
    end

    def self.decode(io)
      ty = io.read_octet
      raise ::IO::EOFError.new unless ty
      channel = io.read_short
      raise ::IO::EOFError.new unless channel
      size = io.read_long
      raise ::IO::EOFError.new unless size
      body = Slice(UInt8).new(size.to_i32)
      io.read(body)
      raise ::IO::EOFError.new if io.eof
      final = io.read_octet
      unless final == FINAL_OCTET
        raise FrameError.new "Final octet doesn't match"
      end
      body_io = IO.new(MemoryIO.new(String.new body))
      frame = case ty
              when METHOD
                MethodFrame.parse(channel, size, body_io)
              when HEADERS
                HeaderFrame.parse(channel, size, body_io)
              when BODY
                BodyFrame.parse(channel, size, body_io)
              when HEARTBEAT
                HeartbeatFrame.parse(channel, size, body_io)
              else
                raise FrameError.new "Invalid frame type: #{ty}"
              end
      frame
    end

    abstract def get_payload : Slice(UInt8)
  end

  class MethodFrame < Frame
    getter method

    def initialize(@channel : UInt16, @method : AMQP::Protocol::Method)
      @type = METHOD
    end

    def self.parse(channel, size, io)
      cls_id = io.read_short
      meth_id = io.read_short
      method = Method.parse_method(cls_id, meth_id, io)
      new(channel, method)
    end

    def get_payload
      buf = MemoryIO.new
      buf_io = IO.new(buf)
      @method.id.each {|v| buf_io.write_short(v)}
      @method.encode(buf_io)
      buf.to_s.to_slice
    end

    def to_s(io)
      io << "MethodFrame(#{@channel}): " << @method
    end
  end

  class HeaderFrame < Frame
    getter cls_id
    getter weight
    getter body_size
    getter properties

    def initialize(@channel : UInt16, @cls_id : UInt16, @weight : UInt16, @body_size : UInt64)
      @type = HEADERS
      @properties = Properties.new
    end

    def self.parse(channel, size, io)
      cls_id = io.read_short
      raise ::IO::EOFError.new unless cls_id
      weight = io.read_short
      raise ::IO::EOFError.new unless weight
      body_size = io.read_longlong
      raise ::IO::EOFError.new unless body_size
      flags = io.read_short
      raise ::IO::EOFError.new unless flags
      new(channel, cls_id, weight, body_size).tap &.decode_properties(flags, io)
    end

    def get_payload
      buf = MemoryIO.new
      io = IO.new(buf)
      io.write_short(@cls_id)
      io.write_short(@weight)
      io.write_longlong(@body_size)
      @properties.encode(io)
      buf.to_s.to_slice
    end

    protected def decode_properties(flags, io)
      @properties.decode(flags, io)
    end

    def to_s(io)
      io << "HeaderFrame(#{@channel}): " << "cls_id: #{@cls_id}, weight: #{@weight}, body_size: #{@body_size}"
      io << ", properties: #{@properties}"
    end
  end

  class BodyFrame < Frame
    getter body

    def initialize(@channel : UInt16, @body : Slice(UInt8))
      @type = BODY
    end

    def self.parse(channel, size, io)
      body = Slice(UInt8).new(size.to_i32)
      unless io.read(body)
        raise ::IO::EOFError.new
      end
      new(channel, body)
    end

    def get_payload
      @body
    end

    def to_s(io)
      io << "BodyFrame(#{@channel}): " << @body
    end
  end

  class HeartbeatFrame < Frame
    def initialize()
      @channel = 0_u16
      @type = HEARTBEAT
    end

    def self.parse(channel, size, io)
      unless channel == 0
        raise FrameError.new("Heartbeat frame must have a channel number of zero")
      end
      unless size == 0
        raise FrameError.new("Heartbeat frame must have an empty payload")
      end
      new
    end

    def get_payload
      Slice(UInt8).new(0)
    end

    def to_s(io)
      io << "HeartbeatFrame(#{@channel})"
    end
  end

  class IO
    @@bigendian : Bool = \
      begin
        tmp = 1_u16
        ptr = pointerof(tmp)
        ptr[0] == 0_u8 && ptr[1] == 1_u8
      end

    getter eof

    def initialize(@io : MemoryIO)
      @eof = false
    end

    def initialize(@io : Socket)
      @eof = false
    end

    macro read_typed(type)
<<<<<<< HEAD
      buf = uninitialized {{type}}
=======
      # buf : {{type.stringify}}
      {% if type.stringify == "UInt8" %}
        buf = 0_u8
      {% elsif type.stringify == "UInt16" %}
        buf = 0_u16
      {% elsif type.stringify == "UInt32" %}
        buf = 0_u32
      {% elsif type.stringify == "UInt64" %}
        buf = 0_u64
      {% elsif type.stringify == "Int32" %}
        buf = 0_i32
      {% elsif type.stringify == "Int64" %}
        buf = 0_i64
      {% elsif type.stringify == "Float32" %}
        buf = 0_f32
      {% elsif type.stringify == "Float64" %}
        buf = 0_f64
      {% else %}
        # none
      {% end %}
>>>>>>> e0e4a07a
      slice = Slice.new(pointerof(buf) as Pointer(UInt8), sizeof(typeof(buf)))
      unless read(slice)
        return nil
      end
      unless @@bigendian
        reverse(slice)
      end
      buf
    end

    macro def_read(type)
      def read_{{type.id.downcase}}
        read_typed({{type}})
      end
    end

    macro def_write(type)
      def write_{{type.id.downcase}}(v : {{type.id}})
        write(v)
      end
    end

    def_read(UInt8)
    def_read(UInt16)
    def_read(UInt32)
    def_read(UInt64)
    def_read(Int16)
    def_read(Int32)
    def_read(Int64)
    def_read(Float32)
    def_read(Float64)

    def read(slice : Slice(UInt8))
      raise ::IO::EOFError.new if @eof
      count = slice.size
      while count > 0
        read_bytes = @io.read(slice)
        if read_bytes == 0
          @eof = true
          return false
        elsif read_bytes < 0
          raise Errno.new("IO ERROR")
        end
        count -= read_bytes
        slice += read_bytes
      end
      true
    end

    def read_octet
      read_uint8
    end

    def read_short
      read_uint16
    end

    def read_long
      read_uint32
    end

    def read_longlong
      read_uint64
    end

    def read_shortstr
      len = read_uint8
      return nil unless len
      slice = Slice(UInt8).new(len.to_i32)
      unless read(slice)
        return nil
      end
      String.new(slice)
    end

    def read_longstr
      len = read_uint32
      return nil unless len
      slice = Slice(UInt8).new(len.to_i32)
      unless read(slice)
        return nil
      end
      String.new(slice)
    end

    def read_table
      table = {} of String => Field
      str = read_longstr
      return nil unless str
      return table if str.empty?
      io = IO.new(MemoryIO.new(str))
      loop do
        key = io.read_shortstr
        break unless key
        break if io.eof
        field = io.read_field
        break if io.eof
        table[key] = field
      end
      table
    end

    protected def read_field
      ty = read_octet
      return nil unless ty

      case ty.chr
      when 't'
        v = read_octet
        v != 0
      when 'b'
        read_octet
      when 's'
        read_uint16
      when 'I'
        read_int32
      when 'l'
        read_int64
      when 'f'
        read_float32
      when 'd'
        read_float64
      when 'D'
        read_decimal
      when 'S'
        read_longstr
      when 'A'
        read_array
      when 'T'
        read_timestamp
      when 'F'
        read_table
      when 'x'
        read_byte_array
      when 'V'
        nil
      else
        raise SyntaxError.new
      end
    end

    def write(slice : Slice(UInt8))
      @io.write(slice)
    end

    def write(v)
      slice = Slice.new(pointerof(v) as Pointer(UInt8), sizeof(typeof(v)))
      if slice.size > 1 && !@@bigendian
        reverse(slice)
      end
      write(slice)
    end

     def_write(UInt8)
     def_write(UInt16)
     def_write(UInt32)
     def_write(UInt64)
     def_write(Int16)
     def_write(Int32)
     def_write(Int64)
     def_write(Float32)
     def_write(Float64)

     def write_octet(v : UInt8)
       write(v)
     end

     def write_octet(v : Char)
       write(v.ord.to_u8)
     end

     def write_short(v : UInt16)
       write(v)
     end

     def write_long(v : UInt32)
       write(v)
     end

     def write_longlong(v : UInt64)
       write(v)
     end

     def write_shortstr(v : String)
       len = v.bytesize.to_u8
       if len < v.bytesize
         raise ContentTooLarge.new
       end
       write(len)
       @io.print(v)
     end

     def write_longstr(v : String)
       len = v.bytesize.to_u32
       write(len)
       @io.print(v)
     end

     def write_table(table : Table)
       buf = MemoryIO.new
       io = IO.new(buf)
       table.each do |key, value|
         io.write_shortstr(key)
         io.write_field(value)
       end
       write_longstr(buf.to_s)
     end

     def write_timestamp(v : Time)
       write(v.epoch.to_i64)
     end

     protected def write_field(field)
       case field
       when Bool
         write_octet('t')
         write_octet(field ? 1_u8 : 0_u8)
       when UInt8
         write_octet('b')
         write(field)
       when UInt16
         write_octet('s')
         write(field)
       when UInt32
         write_octet('I')
         write(field)
       when UInt64
         write_octet('l')
         write(field)
       when Float32
         write_octet('f')
         write(field)
       when Float64
         write_octet('d')
       when String
         write_octet('S')
         write_longstr(field)
       when Array(UInt8)
         write_octet('x')
         write(field.size.to_i32)
         @io.write(Slice.new(field.to_unsafe, field.size))
       when Array
         write_octet('A')
         write(field.size.to_i32)
         field.each {|v| write_field(v)}
       when Time
         write_octet('T')
         write_timestamp(field)
       when Hash
         write_octet('F')
         write_table(field)
       else
         raise FrameError.new("invalid type #{typeof(field)}")
       end
    end

    protected def read_array
      len = read_uint32
      return nil unless len
      slice = Slice(UInt8).new(len.to_i32)
      unless read(slice)
        return nil
      end
      io = IO.new(MemoryIO.new(String.new(slice)))
      array = [] of Field
      loop do
        field = io.read_field
        break if io.eof
        array << field
      end
      array
    end

    protected def read_decimal
      scale = read_octet
      return nil unless scale
      value = read_int32
      return nil unless value
      Decimal.new(scale, value)
    end

    def read_timestamp
      tv_sec = read_int64
      return nil unless tv_sec
      spec = LibC::Timespec.new
      spec.tv_sec = tv_sec
      Time.new(spec)
    end

    def flush
      @io.flush
    end

    protected def read_byte_array
      len = read_int32
      return nil unless len
      array = Array(UInt8).new(len) { 0_u8 }
      unless read(Slice.new(array.to_unsafe, len))
        return nil
      end
      array
    end

    private def reverse(slice)
      i = 0
      j = slice.size - 1
      while i < j
        slice.to_unsafe.swap i, j
        i += 1
        j -= 1
      end
    end
  end
end<|MERGE_RESOLUTION|>--- conflicted
+++ resolved
@@ -398,30 +398,7 @@
     end
 
     macro read_typed(type)
-<<<<<<< HEAD
       buf = uninitialized {{type}}
-=======
-      # buf : {{type.stringify}}
-      {% if type.stringify == "UInt8" %}
-        buf = 0_u8
-      {% elsif type.stringify == "UInt16" %}
-        buf = 0_u16
-      {% elsif type.stringify == "UInt32" %}
-        buf = 0_u32
-      {% elsif type.stringify == "UInt64" %}
-        buf = 0_u64
-      {% elsif type.stringify == "Int32" %}
-        buf = 0_i32
-      {% elsif type.stringify == "Int64" %}
-        buf = 0_i64
-      {% elsif type.stringify == "Float32" %}
-        buf = 0_f32
-      {% elsif type.stringify == "Float64" %}
-        buf = 0_f64
-      {% else %}
-        # none
-      {% end %}
->>>>>>> e0e4a07a
       slice = Slice.new(pointerof(buf) as Pointer(UInt8), sizeof(typeof(buf)))
       unless read(slice)
         return nil
