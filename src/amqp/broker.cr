--- conflicted
+++ resolved
@@ -21,11 +21,7 @@
     @close_callbacks = [] of ->
   end
 
-<<<<<<< HEAD
-  def register_consumer(channel_id, &block : Protocol::Frame+ ->)
-=======
   def register_consumer(channel_id, &block : Protocol::Frame ->)
->>>>>>> e0e4a07a
     @consumers[channel_id] = block
   end
 
