require "./errors"
require "./macros"
require "./protocol"
require "./exchange"
require "./spec091"
require "./pq"

# Work with channels.
#
# The channel class provides methods for a client to establish a channel to a
# server and for both peers to operate the channel thereafter.
#
class AMQP::Channel
  @default_exchange : Exchange?

  getter closed
  getter broker
  getter rpc
  getter msg

  @channel_id : UInt16
  @content_method : AMQP::Protocol::Method | Nil
  @header_frame : Protocol::HeaderFrame | Nil

  def initialize(@broker : AMQP::Broker)
    @channel_id = @broker.next_channel_id
    @rpc = ::Channel(Protocol::Method).new
    @msg = ::Channel(Message).new(1)
    @flow_callbacks = [] of Bool ->
    @exchanges = {} of String => Exchange
    @queues = {} of String => Queue
    @subscribers = {} of String => Message ->

    @on_return_callback = nil

    # confirm mode attributes
    @in_confirm_mode = false
    @on_confirm_callback = nil
    @pending_confirms = PQ(UInt64).new
    @publish_counter = 0_u64

    # these fields are used to buffer incoming methods with content
    @payload = nil

    # close channel attributes
    @close_callbacks = [] of UInt16, String ->
    @close_code = 0_u16
    @close_msg = ""
    @closed = false

    register
    open = Protocol::Channel::Open.new("")
    open_ok = rpc_call(open)
    assert_type(open_ok, Protocol::Channel::OpenOk)
  end

  def logger
    @broker.logger
  end

  # Registers a flow notification callback.
  # The boolean parameter indicates whether to start sending content frames, or not.
  # See `flow` method.
  def on_flow(&block : Bool ->)
    @flow_callbacks << block
  end

  # Registers a channel close callback.
  # The callback block receives code and description as parameters.
  def on_close(&block : UInt16, String ->)
    @close_callbacks << block
  end

  # Sends a flow indicator to the server.
  # The flows are used  asks the peer to pause or restart the flow of content
  # data sent by a consumer. This is a simple flow-control mechanism that a
  # peer can use to avoid overflowing its queues or otherwise finding itself
  # receiving more messages than it can process.
  def flow(active)
    flow = Protocol::Channel::Flow.new(active)
    flow_ok = rpc_call(flow)
    assert_type(flow_ok, Protocol::Channel::FlowOk)
    flow_ok.active
  end

  # Closes a channel with a specified code and a message
  def close(code = Protocol::REPLY_SUCCESS, msg = "bye", cls_id = 0, mth_id = 0)
    return if @closed
    close_ok = rpc_call(Protocol::Channel::Close.new(code.to_u16, msg, cls_id.to_u16, mth_id.to_u16))
    assert_type(close_ok, Protocol::Channel::CloseOk)
    @close_code, @close_msg = code.to_u16, msg
    do_close
  end

  # Creates a new exchange.
  # Parameters:
  #
  # @param name: a name of the exchange
  #
  # @param kind: a exchange type, could be one of fanout, direct, topic, headers
  #
  # @param durable: If set when creating a new exchange, the exchange will be
  # marked as durable. Durable exchanges remain active when a server restarts.
  # Non-durable exchanges (transient exchanges) are purged if/when a server
  # restarts.
  #
  # @param auto_delete: If set, the exchange is deleted when all queues have
  # finished using it.
  #
  # @param internal: If set, the exchange may not be used directly by
  # publishers, but only when bound to other exchanges. Internal exchanges are
  # used to construct wiring that is not visible to applications.
  #
  # @param no_wait: If set, declare without waiting for a confirmation from the
  # server. The channel may be closed as a result of an error.  Add an
  # `on_close` listener to respond to any exceptions.
  #
  # @param passive: If set, the server will reply with Declare-Ok if the
  # exchange already exists with the same name, and raise an error if not. The
  # client can use this to check whether an exchange exists without modifying
  # the server state. When set, all other method fields except name and no-wait
  # are ignored. A declare with both passive and no-wait has no effect.
  # Arguments are compared for semantic equivalence.
  #
  # @param args: A set of arguments for the declaration. The syntax and
  # semantics of these arguments depends on the server implementation.
  #
  def exchange(name, kind, durable = false, auto_delete = false, internal = false,
               no_wait = false, passive = false, args = Protocol::Table.new)
    unless exchange = @exchanges[name]?
      exchange = Exchange.new(self, name, kind, durable, auto_delete, internal, args)
      exchange.declare(passive: passive, no_wait: no_wait) unless name.empty?
      @exchanges[name] = exchange
    end
    exchange
  end

  # Returns a default exchange.
  def default_exchange
    @default_exchange ||= direct("")
  end

  # Creates a fanout exchange.
  #
  # See `exchange` method.
  def fanout(name, durable = false, auto_delete = false, internal = false,
             no_wait = false, passive = false, args = Protocol::Table.new)
    exchange(name, "fanout", durable, auto_delete, internal, no_wait, passive, args)
  end

  # Creates a direct exchange.
  #
  # See `exchange` method.
  def direct(name, durable = false, auto_delete = false, internal = false,
             no_wait = false, passive = false, args = Protocol::Table.new)
    exchange(name, "direct", durable, auto_delete, internal, no_wait, passive, args)
  end

  # Creates a topic exchange.
  #
  # See `exchange` method.
  def topic(name, durable = false, auto_delete = false, internal = false,
            no_wait = false, passive = false, args = Protocol::Table.new)
    exchange(name, "topic", durable, auto_delete, internal, no_wait, passive, args)
  end

  # Creates a headers exchange.
  #
  # See `exchange` method.
  def headers(name, durable = false, auto_delete = false, internal = false,
              no_wait = false, passive = false, args = Protocol::Table.new)
    exchange(name, "headers", durable, auto_delete, internal, no_wait, passive, args)
  end

  # Creates a new queue.
  #
  # Parameters:
  #
  # @param name: a name of a queue
  #
  # @param durable: If set when creating a new queue, the queue will be marked
  # as durable. Durable queues remain active when a server restarts.
  # Non-durable queues (transient queues) are purged if/when a server restarts.
  # Note that durable queues do not necessarily hold persistent messages,
  # although it does not make sense to send persistent messages to a transient
  # queue.
  #
  # @param passive: If set, the server will reply with Declare-Ok if the queue
  # already exists with the same name, and raise an error if not. The client
  # can use this to check whether a queue exists without modifying the server
  # state. When set, all other method fields except name and no-wait are
  # ignored. A declare with both passive and no-wait has no effect. Arguments
  # are compared for semantic equivalence.
  #
  # @param exclusive: Exclusive queues may only be accessed by the current
  # connection, and are deleted when that connection closes. Passive
  # declaration of an exclusive queue by other connections are not allowed.
  #
  # @param auto_delete: If set, the queue is deleted when all consumers have
  # finished using it. The last consumer can be cancelled either explicitly or
  # because its channel is closed. If there was no consumer ever on the queue,
  # it won't be deleted. Applications can explicitly delete auto-delete queues
  # using the `Queue#delete` method as normal.
  #
  # @param no_wait: If set, declare without waiting for a confirmation from the
  # server. The channel may be closed as a result of an error.  Add an
  # `on_close` listener to respond to any exceptions.
  #
  # @param args: A set of arguments for the declaration. The syntax and
  # semantics of these arguments depends on the server implementation.
  #
  def queue(name, durable = false, passive = false, exclusive = false,
            auto_delete = false, no_wait = false, args = Protocol::Table.new)
    name = "" unless name
    if name.empty? || !@queues.has_key?(name)
      queue = Queue.new(self, name, durable, exclusive, auto_delete, args)
      queue.declare(passive, no_wait)
      @queues[name] = queue
    end
    @queues[name]
  end

  # Publishes a message.
  #
  # Parameters:
  #
  # @param msg: Message to publish
  #
  # @param exchange_name: A name of exchange to use
  #
  # @param key: Specifies the routing key for the message. The routing key is
  # used for routing messages depending on the exchange configuration.
  #
  # @param mandatory: This flag tells the server how to react if the message
  # cannot be routed to a queue. If this flag is set, the server will return an
  # unroutable message with a Return method. If this flag is zero, the server
  # silently drops the message.
  #
  # @param immediate: This flag tells the server how to react if the message
  # cannot be routed to a queue consumer immediately. If this flag is set, the
  # server will return an undeliverable message with a Return method. If this
  # flag is zero, the server will queue the message, but with no guarantee that
  # it will ever be consumed.
  #
  def publish(msg, exchange_name, key, mandatory = false, immediate = false)
    msg.properties.delivery_mode = Message::TRANSIENT if msg.properties.delivery_mode == 0
    publish = Protocol::Basic::Publish.new(0_u16, exchange_name, key, mandatory, immediate, msg.properties, msg.body)
    oneway_call(publish)

    if @in_confirm_mode
      @publish_counter += 1
      @pending_confirms << @publish_counter
    end

    self
  end

  def register_subscriber(consumer_tag, block)
    @subscribers[consumer_tag] = block
  end

  def unregister_subscriber(consumer_tag)
    @subscribers.delete(consumer_tag)
  end

  def has_subscriber?(consumer_tag)
    @subscribers.has_key?(consumer_tag)
  end

  # Registers on return callback.
  #
  # This callback is called with an undeliverable message that was published with the
  # "immediate" flag set, or an unroutable message published with the
  # "mandatory" flag set. The reply code and text provide information about the
  # reason that the message was undeliverable.
<<<<<<< HEAD
  def on_return(&block : UInt16, String, Message ->)
=======
  def on_return(&block: UInt16, String ->)
>>>>>>> 5cb2ef8c
    @on_return_callback = block
  end

  # Registers on confirm callback.
  # See `confirm` method.
  def on_confirm(&block : UInt64, Bool ->)
    @on_confirm_callback = block
  end

  # Acknowledge a message by using delivery tag. The acknowledgement can be for a
  # single message or a set of messages up to and including a specific message.
  #
  # @param multiple: If set to true, the delivery tag is treated as "up to and
  # including", so that multiple messages can be acknowledged with a single
  # method. If set to false, the delivery tag refers to a single message. If the
  # multiple field is true, and the delivery tag is zero, this indicates
  # acknowledgement of all outstanding messages.
  #
  def ack(delivery_tag, multiple = false)
    ack = Protocol::Basic::Ack.new(delivery_tag, multiple)
    oneway_call(ack)
    self
  end

  # Rejects a message by using delivery tag. It can be used to interrupt and
  # cancel large incoming messages, or return untreatable messages to their
  # original queue.
  #
  # @param requeue: If requeue is true, the server will attempt to requeue the
  # message. If requeue is false or the requeue attempt fails the messages are
  # discarded or dead-lettered.
  #
  def reject(delivery_tag, requeue = false)
    reject = Protocol::Basic::Reject.new(delivery_tag, requeue)
    oneway_call(reject)
    self
  end

  # This method allows a client to reject one or more incoming messages. It can
  # be used to interrupt and cancel large incoming messages, or return
  # untreatable messages to their original queue. This method is also used by
  # the server to inform publishers on channels in confirm mode of unhandled
  # messages. If a publisher receives this method, it probably needs to
  # republish the offending messages.
  #
  # @param multiple: If set to true, the delivery tag is treated as "up to and
  # including", so that multiple messages can be rejected with a single method.
  # If set to false, the delivery tag refers to a single message. If the
  # multiple field is true, and the delivery tag is false, this indicates
  # rejection of all outstanding messages.
  #
  # @param requeue: If requeue is true, the server will attempt to requeue the
  # message. If requeue is false or the requeue attempt fails the messages are
  # discarded or dead-lettered. Clients receiving the Nack methods should
  # ignore this flag.
  #
  def nack(delivery_tag, multiple = false, requeue = false)
    nack = Protocol::Basic::Nack.new(delivery_tag, multiple, requeue)
    oneway_call(nack)
    self
  end

  # Specifies quality of service.
  #
  # This method requests a specific quality of service. The QoS can be
  # specified for the current channel or for all channels on the connection.
  # The particular properties and semantics of a qos method always depend on
  # the content class semantics. Though the qos method could in principle apply
  # to both peers, it is currently meaningful only for the server.
  #
  # Parameters:
  #
  # @param prefetch_size: The client can request that messages be sent in
  # advance so that when the client finishes processing a message, the
  # following message is already held locally, rather than needing to be sent
  # down the channel. Prefetching gives a performance improvement. This field
  # specifies the prefetch window size in octets. The server will send a
  # message in advance if it is equal to or smaller in size than the available
  # prefetch size (and also falls into other prefetch limits). May be set to
  # zero, meaning "no specific limit", although other prefetch limits may still
  # apply. The prefetch-size is ignored if the no-ack option is set.
  #
  # @param prefetch_count: Specifies a prefetch window in terms of whole
  # messages. This field may be used in combination with the prefetch-size
  # field; a message will only be sent in advance if both prefetch windows (and
  # those at the channel and connection level) allow it. The prefetch-count is
  # ignored if the no-ack option is set.
  #
  # @param global: RabbitMQ has reinterpreted this field. The original
  # specification said: "By default the QoS settings apply to the current
  # channel only. If this field is set, they are applied to the entire
  # connection." Instead, RabbitMQ takes global=false to mean that the QoS
  # settings should apply per-consumer (for new consumers on the channel;
  # existing ones being unaffected) and global=true to mean that the QoS
  # settings should apply per-channel.
  #
  def qos(prefetch_size, prefetch_count, global = false)
    qos = Protocol::Basic::Qos.new(prefetch_size.to_u32, prefetch_count.to_u16, global)
    qos_ok = rpc_call(qos)
    assert_type(qos_ok, Protocol::Basic::QosOk)
    self
  end

  # Redelivers unacknowledged messages.
  #
  # This method asks the server to redeliver all unacknowledged messages on a
  # specified channel. Zero or more messages may be redelivered. This method
  # replaces the asynchronous Recover.
  #
  # @param requeue: If this field is false, the message will be redelivered to
  # the original recipient. If this bit is true, the server will attempt to
  # requeue the message, potentially then delivering it to an alternative
  # subscriber.
  #
  def recover(requeue = false)
    recover = Protocol::Basic::Recover.new(requeue)
    recover_ok = rpc_call(recover)
    assert_type(recover_ok, Protocol::Basic::RecoverOk)
    self
  end

  # Starts a transaction.
  #
  # The transaction allows publish and ack operations to be batched into atomic
  # units of work. The intention is that all publish and ack requests issued
  # within a transaction will complete successfully or none of them will.
  #
  def tx
    sel = Protocol::Tx::Select.new
    select_ok = rpc_call(sel)
    assert_type(select_ok, Protocol::Tx::SelectOk)
    self
  end

  # Invoke a set of method in the transaction boundary.
  # The transaction will be automatically committed if no exceptions are raised,
  # and rolled back otherwise.
  #
  # ```
  # channel.tx do
  #   channel.publish(...)
  #   ...
  # end
  # ```
  def tx
    tx
    yield
    commit
  rescue ex
    rollback
    raise ex
  end

  # Commits the current transaction.
  #
  # This method commits all message publications and acknowledgments performed
  # in the current transaction. A new transaction starts immediately after a
  # commit.
  #
  def commit
    commit = Protocol::Tx::Commit.new
    commit_ok = rpc_call(commit)
    assert_type(commit_ok, Protocol::Tx::CommitOk)
    self
  end

  # Abandons the current transaction.
  #
  # This method abandons all message publications and acknowledgments performed
  # in the current transaction. A new transaction starts immediately after a
  # rollback. Note that unacked messages will not be automatically redelivered
  # by rollback; if that is required an explicit recover call should be issued.
  #
  def rollback
    rollback = Protocol::Tx::Rollback.new
    rollback_ok = rpc_call(rollback)
    assert_type(rollback_ok, Protocol::Tx::RollbackOk)
    self
  end

  # This method puts the channel in confirm mode and subsequently be notified
  # when messages have been handled by the broker. The intention is that all
  # messages published on a channel in confirm mode will be acknowledged at
  # some point. By acknowledging a message the broker assumes responsibility
  # for it and indicates that it has done something it deems reasonable with
  # it. Unroutable mandatory or immediate messages are acknowledged right after
  # the Basic.Return method. Messages are acknowledged when all queues to which
  # the message has been routed have either delivered the message and received
  # an acknowledgement (if required), or enqueued the message (and persisted it
  # if required). Published messages are assigned ascending sequence numbers,
  # starting at 1 with the first `confirm` method. The server confirms messages
  # by sending Basic.Ack methods referring to these sequence numbers.  Use
  # `on_confirm` callback to receive such confirmations.
  #
  def confirm(no_wait = false)
    confirm = Protocol::Confirm::Select.new(no_wait)
    select_ok = rpc_call(confirm)
    assert_type(select_ok, Protocol::Confirm::SelectOk)
    @in_confirm_mode = true
    self
  end

  private def do_close
    return if @closed
    @closed = true

    @close_callbacks.each &.call(@close_code, @close_msg)

    @msg.close
    @rpc.close
    @broker.unregister_consumer(@channel_id)
    @broker.return_channel_id(@channel_id)
  end

  def rpc_call(method)
    oneway_call(method)
    @rpc.receive
  rescue ::Channel::ClosedError
    raise ChannelClosed.new(@close_code, @close_msg)
  end

  def oneway_call(method)
    @broker.send(@channel_id, method)
  rescue ::Channel::ClosedError
    raise ChannelClosed.new(@close_code, @close_msg)
  end

  private def register
    @broker.register_consumer(@channel_id) do |frame|
      process_frame(frame)
    end
    @broker.on_close do
      do_close
    end
  end

  private def process_frame(frame : Protocol::Frame)
    case frame
    when Protocol::MethodFrame
      method = frame.method
      if method.has_content?
        @content_method = method
        return
      end

      case method
      when Protocol::Channel::Flow
        oneway_call(Protocol::Channel::FlowOk.new(method.active))
        @flow_callbacks.each &.call(method.active)
      when Protocol::Channel::Close
        oneway_call(Protocol::Channel::CloseOk.new)
        @close_code, @close_msg = method.reply_code, method.reply_text
        do_close
      when Protocol::Basic::Cancel
        @subscribers.delete(method.consumer_tag)
        # rabbitmq doesn't implement this method
        # oneway_call(Protocol::Basic::CancelOk.new(method.consumer_tag))
      when Protocol::Basic::Ack
        if @in_confirm_mode
          if method.multiple
            confirm_multiple(method.delivery_tag, true)
          else
            confirm_single(method.delivery_tag, true)
          end
        else
          logger.error "Received Basic.Ack when confirm mode is off"
        end
      when Protocol::Basic::Nack
        if @in_confirm_mode
          if method.multiple
            confirm_multiple(method.delivery_tag, false)
          else
            confirm_single(method.delivery_tag, false)
          end
        else
          logger.error "Received Basic.Nack when confirm mode is off"
        end
      else
        @rpc.send(method)
      end
    when Protocol::HeaderFrame
      @header_frame = frame
      @payload = ::IO::Memory.new
      if frame.body_size == 0
        deliver_content
      end
    when Protocol::BodyFrame
      payload = @payload
      header_frame = @header_frame
      if payload && header_frame
        payload.write(frame.body)
        if payload.bytesize >= header_frame.body_size
          deliver_content
        end
      else
        logger.error "Invalid state. Haven't received header frame first."
      end
    end
  end

  private def deliver_content
    msg = Message.new(@payload.not_nil!.to_slice, @header_frame.not_nil!.properties)
    content_method = @content_method.not_nil!
    case content_method
    when Protocol::Basic::Deliver
      msg.delivery_tag = content_method.delivery_tag
      msg.redelivered = content_method.redelivered
      msg.exchange = @exchanges[content_method.exchange]
      msg.key = content_method.routing_key
      subscriber = @subscribers[content_method.consumer_tag]?
      unless subscriber
        logger.error "No subscriber for consumer_tag #{content_method.consumer_tag} is found"
      else
        subscriber.call(msg)
      end
    when Protocol::Basic::Return
      @on_return_callback.try &.call(content_method.reply_code, content_method.reply_text)
    when Protocol::Basic::GetOk
      msg.delivery_tag = content_method.delivery_tag
      msg.redelivered = content_method.redelivered
      msg.exchange = @exchanges[content_method.exchange]
      msg.key = content_method.routing_key
      msg.message_count = content_method.message_count
      @msg.send(msg)
      @rpc.send(content_method)
    end
    @content_method = nil
    @payload = nil
    @header_frame = nil
  end

  private def confirm_single(delivery_tag, ack)
    unacked = [] of UInt64
    loop do
      last = @pending_confirms.pop?
      break unless last
      if last != delivery_tag
        unacked << last
      else
        @on_confirm_callback.try &.call(delivery_tag, ack)
        break
      end
    end

    unacked.each { |v| @pending_confirms << v }
  end

  private def confirm_multiple(delivery_tag, ack)
    loop do
      last = @pending_confirms.pop?
      break unless last
      @on_confirm_callback.try &.call(last, ack)
      break if last == delivery_tag
    end
  end
end<|MERGE_RESOLUTION|>--- conflicted
+++ resolved
@@ -273,11 +273,7 @@
   # "immediate" flag set, or an unroutable message published with the
   # "mandatory" flag set. The reply code and text provide information about the
   # reason that the message was undeliverable.
-<<<<<<< HEAD
-  def on_return(&block : UInt16, String, Message ->)
-=======
   def on_return(&block: UInt16, String ->)
->>>>>>> 5cb2ef8c
     @on_return_callback = block
   end
 
